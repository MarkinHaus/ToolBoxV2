--- conflicted
+++ resolved
@@ -181,11 +181,7 @@
 
 def install_all_npm_deps(dev):
     print("📦 Installiere npm-Abhängigkeiten...")
-<<<<<<< HEAD
-    from toolboxv2 import cwd as _cwd
-=======
     from toolboxv2 import tb_root_dir as _cwd
->>>>>>> ecff1fdd
     print("Location : ", _cwd) # TODO: Loaction error
     tb_root = _cwd
     success = run_command("npm run init" +( '' if dev else ':prod'), cwd=tb_root)
