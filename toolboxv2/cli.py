"""Console script for toolboxv2."""
# Import default Pages
import sys
import argparse
from platform import system

# Import public Pages
from toolboxv2 import App, MainTool, runnable_dict
from toolboxv2.util.toolbox import get_app

try:
    from toolboxv2.util.tb_logger import edit_log_files, loggerNameOfToolboxv2, unstyle_log_files
except ModuleNotFoundError:
    from .util.tb_logger import edit_log_files, loggerNameOfToolboxv2, unstyle_log_files

import os
import subprocess


def create_service_file(user, group, working_dir):
    service_content = f"""[Unit]
Description=My Python App
After=network.target

[Service]
User={user}
Group={group}
WorkingDirectory={working_dir}
ExecStart=toolboxv2 -m app -n app
Restart=always
RestartSec=5

[Install]
WantedBy=multi-user.target
"""
    with open("myapp.service", "w") as f:
        f.write(service_content)


def init_service():
    user = input("Enter the user name: ")
    group = input("Enter the group name: ")
    working_dir = input("Enter the working directory path (/path/to/your/app): ")

    create_service_file(user, group, working_dir)

    subprocess.run(["sudo", "mv", "myapp.service", "/etc/systemd/system/"])
    subprocess.run(["sudo", "systemctl", "daemon-reload"])


def manage_service(action):
    subprocess.run(["sudo", "systemctl", action, "myapp.service"])


def show_service_status():
    subprocess.run(["sudo", "systemctl", "status", "myapp.service"])


def uninstall_service():
    subprocess.run(["sudo", "systemctl", "disable", "myapp.service"])
    subprocess.run(["sudo", "systemctl", "stop", "myapp.service"])
    subprocess.run(["sudo", "rm", "/etc/systemd/system/myapp.service"])
    subprocess.run(["sudo", "systemctl", "daemon-reload"])


def setup_app():
    print("Select mode:")
    print("1. Init (first-time setup)")
    print("2. Start / Stop / Restart")
    print("3. Status")
    print("4. Uninstall")

    mode = int(input("Enter the mode number: "))

    if mode == 1:
        init_service()
    elif mode == 2:
        action = input("Enter 'start', 'stop', or 'restart': ")
        manage_service(action)
    elif mode == 3:
        show_service_status()
    elif mode == 4:
        uninstall_service()
    else:
        print("Invalid mode")


def parse_args():
    parser = argparse.ArgumentParser(description="Welcome to the ToolBox cli")

    parser.add_argument("-init",
                        help="ToolBoxV2 init (name) -> default : -n name = main")

    parser.add_argument('-f', '--init-file',
                        type=str,
                        default="init.config",
                        help="optional init flag init from config file or url")

    parser.add_argument("-update",
                        help="update ToolBox",
                        action="store_true")

    parser.add_argument("--update-mod",
                        help="update ToolBox mod", )

    parser.add_argument("--delete-ToolBoxV2",
                        help="delete ToolBox or mod | ToolBoxV2 --delete-ToolBoxV2 ",
                        nargs=2,
                        choices=["all" "cli", "dev", "api", 'config', 'data', 'src', 'all'])

    parser.add_argument("--delete-mod",
                        help="delete ToolBoxV2 mod | ToolBox --delete-mod (mod-name)")

    parser.add_argument("-v", "--get-version",
                        help="get version of ToolBox | ToolBoxV2 -v -n (mod-name)",
                        action="store_true")

    parser.add_argument("--speak",
                        help="Isaa speak mode",
                        action="store_true")

    parser.add_argument('-mvn', '--mod-version-name',
                        metavar="name",
                        type=str,
                        help="Name of mod",
                        default="mainTool")

    parser.add_argument('-n', '--name',
                        metavar="name",
                        type=str,
                        help="Name of ToolBox",
                        default="main")

    parser.add_argument("-m", "--modi",
                        type=str,
                        help="Start ToolBox in different modes",
                        default="cli")

    parser.add_argument("-p", "--port",
                        metavar="port",
                        type=int,
                        help="Specify a port for dev | api",
                        default=8000)  # 1268945

    parser.add_argument("-w", "--host",
                        metavar="host",
                        type=str,
                        help="Specify a host for dev | api",
                        default="0.0.0.0")

    parser.add_argument("-l", "--load-all-mod-in-files",
                        help="yeah",
                        action="store_true")

    parser.add_argument("--log-editor",
                        help="yeah",
                        action="store_true")

    parser.add_argument("--live",
                        help="yeah",
                        action="store_true")

    return parser.parse_args()


def edit_logs():
    name = input(f"Name of logger \ndefault {loggerNameOfToolboxv2} \n:")
    name = name if name else loggerNameOfToolboxv2

    def date_in_format(_date):
        ymd = _date.split('-')
        if len(ymd) != 3:
            print("Not enough segments")
            return False
        if len(ymd[1]) != 2:
            print("incorrect format")
            return False
        if len(ymd[2]) != 2:
            print("incorrect format")
            return False

        return True

    def level_in_format(_level):

        if _level in ['CRITICAL', 'ERROR', 'WARNING', 'INFO', 'DEBUG', 'NOTSET']:
            _level = [50, 40, 30, 20, 10, 0][['CRITICAL', 'ERROR', 'WARNING', 'INFO', 'DEBUG', 'NOTSET'].index(_level)]
            return True, _level
        try:
            _level = int(_level)
        except ValueError:
            print("incorrect format pleas enter integer 50, 40, 30, 20, 10, 0")
            return False, -1
        return _level in [50, 40, 30, 20, 10, 0], _level

    date = input(f"Date of log format : YYYY-MM-DD replace M||D with xx for multiple editing\n:")

    while not date_in_format(date):
        date = input("Date of log format : YYYY-MM-DD :")

    level = input(
        f"Level : {list(zip(['CRITICAL', 'ERROR', 'WARNING', 'INFO', 'DEBUG', 'NOTSET'], [50, 40, 30, 20, 10, 0]))}"
        f" : enter number\n:")

    while not level_in_format(level)[0]:
        level = input("Level : ")

    level = level_in_format(level)[1]

    do = input("Do function : default remove (r) or uncoler (uc)")
    if do == 'uc':
        edit_log_files(name=name, date=date, level=level, n=0, do=unstyle_log_files)
    else:
        edit_log_files(name=name, date=date, level=level, n=0)


def main():
    """Console script for toolboxv2."""
    args = parse_args()

    def dev_helper():
        dev_args = f"streamlit run streamlit_web_dev_tools.py ata:{args.name}.config:{args.name}" \
                   f" {(f'--server.port={args.port} --server.address={args.host}' if args.host != '0.0.0.0' else '')}"
        os.system(dev_args)

    # (init=None,
    # init_file=None,
    # update=False,
    # delete_ToolBoxV2=None,
    # delete_mod=None,
    # get_version=False,
    # name='main',
    # modi='cli',
    # port=12689,
    # host='0.0.0.0',
    # load_all_mod_in_files=False,
    # live=False
    # )

    try:
        init_args = " ".join(sys.orig_argv)
    except AttributeError:
        init_args = "python3 "
        init_args += " ".join(sys.argv)
    init_args = init_args.split(" ")

    tb_app = App(args.modi+'-'+args.name, args=args)

    if args.log_editor:
        edit_logs()
        tb_app.save_exit()
        tb_app.exit()
        exit(0)

    if args.load_all_mod_in_files:
        tb_app.load_all_mods_in_file()

        if args.get_version:

            for mod_name in tb_app.MACRO:
                if mod_name in tb_app.MOD_LIST.keys():
                    if isinstance(tb_app.MOD_LIST[mod_name], MainTool):
                        print(f"{mod_name} : {tb_app.MOD_LIST[mod_name].version}")

    if args.modi == 'set-up-service':
        print("1. App")
        setup = input("Set up for :")
        if setup == "1":
            setup_app()

    if args.modi == 'api':
        tb_app.run_any('api_manager', 'start-api', ['start-api', args.name])
<<<<<<< HEAD
    if args.modi == 'dev':
        dev_helper()
    if args.modi == 'app':
        print(args.host, args.port)
        serve_app_change_dir()
        # gunicorn_config.py
        # bind = "0.0.0.0:8080"
        # workers = 4
        # gunicorn -c gunicorn_config.py app:serve_app

        subprocess.run(["sudo", "gunicorn", "--bind", f"{args.host}:{args.port}", "serve_app:app"])

    if args.modi == 'cli':
        run_cli(tb_app)
=======
>>>>>>> 5187bb1b

    elif args.modi.lower() in runnable_dict.keys():
        runnable_dict[args.modi.lower()](tb_app, args)
    else:
        print(f"Modi : {args.modi} not found on device")

    if args.modi == "kill-app":
        app_pid = str(os.getpid())
        print(f"Exit app {app_pid}")
        if system() == "Windows":
            os.system(f"taskkill /pid {app_pid}")
        else:
            os.system(f"kill -9 {app_pid}")

    if tb_app.alive:
        tb_app.save_exit()
        tb_app.exit()

    print("\n\tSee u")
    print(
        f"\n\nPython-loc: {init_args[0]}\nCli-loc: {init_args[1]}\nargs: {tb_app.pretty_print(init_args[2:])}")
    return 0


if __name__ == "__main__":
    print("Starting")
    # main()
    # init main : ToolBoxV2 -init main -f init.config
    # Exit
    # y
    # ToolBoxV2 -l || ToolBoxV2 -n main -l<|MERGE_RESOLUTION|>--- conflicted
+++ resolved
@@ -244,7 +244,7 @@
         init_args += " ".join(sys.argv)
     init_args = init_args.split(" ")
 
-    tb_app = App(args.modi+'-'+args.name, args=args)
+    tb_app = App(args.name, args=args)
 
     if args.log_editor:
         edit_logs()
@@ -270,23 +270,6 @@
 
     if args.modi == 'api':
         tb_app.run_any('api_manager', 'start-api', ['start-api', args.name])
-<<<<<<< HEAD
-    if args.modi == 'dev':
-        dev_helper()
-    if args.modi == 'app':
-        print(args.host, args.port)
-        serve_app_change_dir()
-        # gunicorn_config.py
-        # bind = "0.0.0.0:8080"
-        # workers = 4
-        # gunicorn -c gunicorn_config.py app:serve_app
-
-        subprocess.run(["sudo", "gunicorn", "--bind", f"{args.host}:{args.port}", "serve_app:app"])
-
-    if args.modi == 'cli':
-        run_cli(tb_app)
-=======
->>>>>>> 5187bb1b
 
     elif args.modi.lower() in runnable_dict.keys():
         runnable_dict[args.modi.lower()](tb_app, args)
@@ -312,8 +295,7 @@
 
 
 if __name__ == "__main__":
-    print("Starting")
-    # main()
+    sys.exit(main())
     # init main : ToolBoxV2 -init main -f init.config
     # Exit
     # y
